name: Build & Push Docker Images

on:
  create:
    tags:
      - v*

jobs:
  # Lists all directories that have Dockerfile in them...
  list:
    runs-on: ubuntu-latest
    name: "Create a list of packages"
    steps:
      - uses: actions/checkout@v2
      - name: "Provide the list"
        id: create-list
        run: echo "::set-output name=packages::$(find cookbook -mindepth 1 -maxdepth 5 -type f -name Dockerfile -exec dirname '{}' \; | sort | jq --raw-input . | jq --slurp . | jq -c .)"
    outputs:
      packages: "${{ steps.create-list.outputs.packages }}"

  push-github:
    name: Push to GHCR
    runs-on: ubuntu-latest
<<<<<<< HEAD
=======
    defaults:
      run:
        working-directory: cookbook
    strategy:
      matrix:
        directory:
          - name: core
            path: .
          - name: pod
            path: integrations/kubernetes
          - name: k8s_spark
            path: integrations/kubernetes
          - name: kfpytorch
            path: integrations/kubernetes
          - name: sagemaker_training
            path: integrations/aws
          - name: sagemaker_pytorch
            path: integrations/aws
          - name: pima_diabetes
            path: case_studies/ml_training
          - name: papermilltasks
            path: integrations/flytekit_plugins
          - name: pandera_examples
            path: integrations/flytekit_plugins
          - name: greatexpectations
            path: integrations/flytekit_plugins
          - name: house_price_prediction
            path: case_studies/ml_training
          - name: mnist_classifier
            path: case_studies/ml_training
          - name: eda
            path: case_studies/feature_engineering
          - name: feast_integration
            path: case_studies/feature_engineering
>>>>>>> 466f775d
    steps:
      - uses: actions/checkout@v2
        with:
          fetch-depth: "0"
      - name: Build & Push Docker Image to Github Registry
        uses: whoan/docker-build-with-cache-action@v5
        with:
          # https://docs.github.com/en/packages/learn-github-packages/publishing-a-package
          username: "${{ secrets.FLYTE_BOT_USERNAME }}"
          password: "${{ secrets.FLYTE_BOT_PAT }}"
          image_name: ${{ github.repository_owner }}/flytecookbook
          image_tag: $(basename -- ${{ matrix.directory }})-latest,$(basename -- ${{ matrix.directory }})-${{ github.sha }},$(basename -- ${{ matrix.directory }})-${{ github.event.ref }}
          registry: ghcr.io
          build_extra_args: "--compress=true --build-arg=tag=ghcr.io/${{ github.repository_owner }}/flytecookbook:$(basename -- ${{ matrix.directory }})-${{ github.sha }}"
          context: ./cookbook/${{ matrix.directory }}
          dockerfile: ${{ matrix.directory }}/Dockerfile<|MERGE_RESOLUTION|>--- conflicted
+++ resolved
@@ -21,43 +21,6 @@
   push-github:
     name: Push to GHCR
     runs-on: ubuntu-latest
-<<<<<<< HEAD
-=======
-    defaults:
-      run:
-        working-directory: cookbook
-    strategy:
-      matrix:
-        directory:
-          - name: core
-            path: .
-          - name: pod
-            path: integrations/kubernetes
-          - name: k8s_spark
-            path: integrations/kubernetes
-          - name: kfpytorch
-            path: integrations/kubernetes
-          - name: sagemaker_training
-            path: integrations/aws
-          - name: sagemaker_pytorch
-            path: integrations/aws
-          - name: pima_diabetes
-            path: case_studies/ml_training
-          - name: papermilltasks
-            path: integrations/flytekit_plugins
-          - name: pandera_examples
-            path: integrations/flytekit_plugins
-          - name: greatexpectations
-            path: integrations/flytekit_plugins
-          - name: house_price_prediction
-            path: case_studies/ml_training
-          - name: mnist_classifier
-            path: case_studies/ml_training
-          - name: eda
-            path: case_studies/feature_engineering
-          - name: feast_integration
-            path: case_studies/feature_engineering
->>>>>>> 466f775d
     steps:
       - uses: actions/checkout@v2
         with:
@@ -73,4 +36,7 @@
           registry: ghcr.io
           build_extra_args: "--compress=true --build-arg=tag=ghcr.io/${{ github.repository_owner }}/flytecookbook:$(basename -- ${{ matrix.directory }})-${{ github.sha }}"
           context: ./cookbook/${{ matrix.directory }}
-          dockerfile: ${{ matrix.directory }}/Dockerfile+          dockerfile: ${{ matrix.directory }}/Dockerfile
+          build_extra_args: "--compress=true --build-arg=tag=ghcr.io/${{ github.repository_owner }}/flytecookbook:${{ matrix.directory.name }}-${{ github.sha }}"
+          context: ./cookbook/${{ matrix.directory.path }}
+          dockerfile: ${{ matrix.directory.name }}/Dockerfile