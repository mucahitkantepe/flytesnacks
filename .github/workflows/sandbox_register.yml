name: Serialize, Register & Release Examples

on:
  pull_request:
    paths-ignore:
      - 'cookbook/docs/**'
      - 'cookbook/deployment/**'
  create:
    tags:
      - v*

defaults:
  run:
    # https://github.com/actions/runner/issues/241#issuecomment-577360161
    shell: 'script -q -e -c "bash {0}"'

jobs:
  # Lists all directories that have Dockerfile in them...
  list:
    runs-on: ubuntu-latest
    name: "Create a list of packages"
    steps:
      - uses: actions/checkout@v2
      - name: "Provide the list"
        id: create-list
        run: echo "::set-output name=packages::$(find cookbook -mindepth 1 -maxdepth 5 -type f -name Dockerfile -exec dirname '{}' \; | sort | jq --raw-input . | jq --slurp . | jq -c .)"
    outputs:
      packages: "${{ steps.create-list.outputs.packages }}"
  # Use matrix strategy to run serialize for all directories in parallel. This also uploads the examples as artifacts
  # for the workflow.

  # Use matrix strategy to run serialize for all directories in parallel. This also uploads the examples as artifacts
  # for the workflow.
  serialize:
    name: Serialize Example
    runs-on: ubuntu-latest
    needs: [ "list"]
    strategy:
      matrix:
        directory: "${{ fromJson(needs.list.outputs.packages) }}"
    steps:
      - uses: actions/checkout@v2
        with:
          fetch-depth: "0"
      - name: 'Set example id'
        id: example_id
        # add a step output `steps.build_id.outputs.id` as the unique id
        run: echo "::set-output name=id::$(echo ${{ matrix.directory }} | sed 's_/_-_g')"
      - name: Serialize Examples
        env:
          SANDBOX: "1"
        run: |
          REGISTRY=ghcr.io/flyteorg make -C ${{ matrix.directory }} serialize
      - name: Upload artifacts
        uses: actions/upload-artifact@v2
        with:
          name: snacks-${{ steps.example_id.outputs.id }}
          path: ${{ matrix.directory }}/_pb_output/*

  # Download all artifacts generated from the previous job. Startup a sandbox cluster then register all of them.
  register:
    name: Register example to sandbox
    runs-on: ubuntu-latest
    needs: ["list", "serialize"]
    steps:
      - uses: actions/checkout@v2
        with:
          fetch-depth: "0"
      - uses: unionai/flytectl-setup-action@v0.0.1
      - name: setup download artifact dir
        run: |
          mkdir download-artifact
      - name: Download artifacts
        uses: actions/download-artifact@v2
        with:
          path: ./download-artifact/
      - name: setup sandbox
        run: |
          make setup
          flytectl config init
<<<<<<< HEAD
      - name: Register Examples
        run: |
          flytectl register files -p flytesnacks -d development ./download-artifact/**/* --version latest
=======
      - name: Register examples
        uses: unionai/flyte-register-action@v0.0.2
        with:
          flytesnacks: false
          proto: ./download-artifact/**/*
          project: flytesnacks
          version: "latest"
          domain: development
>>>>>>> 16bc22e3

  # Download artifacts again and push them to the release only if this is not a pull request
  release:
    name: Release Example
    if: github.event_name != 'pull_request'
    runs-on: ubuntu-latest
    needs: [ "list", "serialize", "register"]
    steps:
      - uses: actions/checkout@v2
        with:
          fetch-depth: "0"
      - name: setup download artifact dir
        run: |
          mkdir download-artifact
      - name: Download artifacts
        uses: actions/download-artifact@v2
        with:
          path: ./download-artifact/
      - name: Package Examples
        run: |
          mkdir -p cookbook/release-snacks
          cd download-artifact
          for i in */; do tar -czvf "../cookbook/release-snacks/${i%/}.tar.gz" "$i" & done; wait
          cd .. && sudo rm -rf download-artifact/
          cp cookbook/flyte_tests_manifest.json cookbook/release-snacks/flyte_tests_manifest.json
      - name: Release test manifest
        uses: goreleaser/goreleaser-action@v2
        with:
          version: latest
          args: release --rm-dist
        env:
          GITHUB_TOKEN: ${{ secrets.FLYTE_BOT_PAT }}<|MERGE_RESOLUTION|>--- conflicted
+++ resolved
@@ -78,11 +78,6 @@
         run: |
           make setup
           flytectl config init
-<<<<<<< HEAD
-      - name: Register Examples
-        run: |
-          flytectl register files -p flytesnacks -d development ./download-artifact/**/* --version latest
-=======
       - name: Register examples
         uses: unionai/flyte-register-action@v0.0.2
         with:
@@ -91,7 +86,6 @@
           project: flytesnacks
           version: "latest"
           domain: development
->>>>>>> 16bc22e3
 
   # Download artifacts again and push them to the release only if this is not a pull request
   release:
