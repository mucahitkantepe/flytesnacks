--- conflicted
+++ resolved
@@ -48,33 +48,9 @@
 .PHONY: setup
 setup:
 	$(call LOG,Starting Flyte sandbox)
-<<<<<<< HEAD
 	flytectl sandbox start --flytesnacks=$(pwd)
-=======
-	docker run -d --rm --privileged --name $(FLYTE_SANDBOX_NAME) \
-		-e SANDBOX=1 \
-		-e KUBERNETES_API_PORT=$(KUBERNETES_API_PORT) \
-		-e FLYTE_HOST=localhost:30081 \
-		-e FLYTE_AWS_ENDPOINT=http://localhost:30084/ \
-		-v $(CURDIR):/usr/src \
-		-v $(KUBE_CONFIG):/etc/rancher/ \
-		-p $(KUBERNETES_API_PORT):$(KUBERNETES_API_PORT) \
-		-p $(FLYTE_PROXY_PORT):30081 \
-		-p $(K8S_DASHBOARD_PROXY_PORT):30082 \
-		-p $(MINIO_PROXY_PORT):30084 \
-		cr.flyte.org/flyteorg/flyte-sandbox:dind > /dev/null
-
-.PHONY: wait
-wait:
-	$(call RUN_IN_SANDBOX, wait-for-flyte.sh)
->>>>>>> 26b073e1
-
 .PHONY: start
-<<<<<<< HEAD
 start: setup
-=======
-start: setup wait ## Start a local Flyte sandbox
->>>>>>> 26b073e1
 	$(call LOG,Registering examples from commit: latest)
 	REGISTRY=cr.flyte.org/flyteorg VERSION=latest $(call RUN_IN_SANDBOX,make -C cookbook/$(EXAMPLES_MODULE) fast_register)
 
