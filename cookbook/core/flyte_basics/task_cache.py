--- conflicted
+++ resolved
@@ -1,9 +1,6 @@
 """
-<<<<<<< HEAD
 .. _task_cache:
 
-=======
->>>>>>> 80357cb1
 Caching
 --------
 
@@ -43,7 +40,6 @@
     """
     return n * n
 
-
 # %%
 # In the above example, calling `square(n=2)` twice (even if it's across different executions or different workflows) will only execute the multiplication operation once.
 # The next time, the output will be made available immediately -- (captured from the previous execution with the same inputs).
