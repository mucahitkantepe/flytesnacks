--- conflicted
+++ resolved
@@ -215,11 +215,6 @@
 # The workflows can be executed locally as follows:
 if __name__ == "__main__":
     print(f"Running {__file__} main...")
-<<<<<<< HEAD
-    print(f"Calling PodWorkflow()... {PodWorkflow()}")
-    print(f"Calling my_map_workflow()... {my_map_workflow()}")
-    print(f"Calling my_dynamic_pod_task_workflow()... {my_dynamic_pod_task_workflow()}")
-=======
     print(f"Calling PodWorkflow()... {pod_workflow()}")
     print(f"Calling my_map_workflow()... {my_map_workflow()}")
->>>>>>> 67513e1c
+    print(f"Calling my_dynamic_pod_task_workflow()... {my_dynamic_pod_task_workflow()}")